--- conflicted
+++ resolved
@@ -467,29 +467,6 @@
     assert(selectListView.refs.items.classList.contains('c'))
   })
 
-<<<<<<< HEAD
-  it('set query', async () => {
-    let selectListView = new SelectListView({
-      itemsClassList: [], items: [],
-      elementForItem: (i) => document.createElement('li')
-    })
-
-    await selectListView.update({query: 'test q'})
-    assert.equal(selectListView.getQuery(), 'test q')
-    assert.equal(selectListView.refs.queryEditor.getSelectedText(), '')
-
-    await selectListView.update({query: 'test q2', selectQuery: true})
-    assert.equal(selectListView.getQuery(), 'test q2')
-    assert.equal(selectListView.refs.queryEditor.getSelectedText(), 'test q2')
-
-    await selectListView.update({query: 'test q3', selectQuery: false})
-    assert.equal(selectListView.getQuery(), 'test q3')
-    assert.equal(selectListView.refs.queryEditor.getSelectedText(), '')
-
-    await selectListView.update({selectQuery: true})
-    assert.equal(selectListView.getQuery(), 'test q3')
-    assert.equal(selectListView.refs.queryEditor.getSelectedText(), 'test q3')
-=======
   it('allows the scheduler to be accessed', async () => {
     const items = [{name: 'Grace'}, {name: 'John'}, {name: 'Peter'}]
     const selectListView = new SelectListView({
@@ -529,7 +506,29 @@
       assert(elementForItem.calledWithMatch('foo', {index: 0}))
       assert(elementForItem.calledWithMatch('bar', {index: 1}))
     })
->>>>>>> 67a8f9da
+  })
+
+  it('changing and selecting the query', async () => {
+    let selectListView = new SelectListView({
+      itemsClassList: [], items: [],
+      elementForItem: (i) => document.createElement('li')
+    })
+
+    await selectListView.update({query: 'test q'})
+    assert.equal(selectListView.getQuery(), 'test q')
+    assert.equal(selectListView.refs.queryEditor.getSelectedText(), '')
+
+    await selectListView.update({query: 'test q2', selectQuery: true})
+    assert.equal(selectListView.getQuery(), 'test q2')
+    assert.equal(selectListView.refs.queryEditor.getSelectedText(), 'test q2')
+
+    await selectListView.update({query: 'test q3', selectQuery: false})
+    assert.equal(selectListView.getQuery(), 'test q3')
+    assert.equal(selectListView.refs.queryEditor.getSelectedText(), '')
+
+    await selectListView.update({selectQuery: true})
+    assert.equal(selectListView.getQuery(), 'test q3')
+    assert.equal(selectListView.refs.queryEditor.getSelectedText(), 'test q3')
   })
 })
 
