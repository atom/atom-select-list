const {Disposable, CompositeDisposable, TextEditor} = require('atom')
const etch = require('etch')
const $ = etch.dom
<<<<<<< HEAD
const fuzzaldrin = require('fuzzaldrin-plus')
const path = require('path')
=======
const fuzzaldrin = require('fuzzaldrin')
>>>>>>> fea9c2d1

module.exports = class SelectListView {
  constructor (props) {
    this.props = props
    this.computeItems(false)
    this.disposables = new CompositeDisposable()
    etch.initialize(this)
    this.element.classList.add('select-list')
    this.disposables.add(this.refs.queryEditor.onDidChange(this.didChangeQuery.bind(this)))
    if (!props.skipCommandsRegistration) {
      this.disposables.add(this.registerAtomCommands())
    }
    const editorElement = this.refs.queryEditor.element
    const didLoseFocus = this.didLoseFocus.bind(this)
    editorElement.addEventListener('blur', didLoseFocus)
    this.disposables.add(new Disposable(() => { editorElement.removeEventListener('blur', didLoseFocus) }))
  }

  focus () {
    this.refs.queryEditor.element.focus()
  }

  didLoseFocus (event) {
    if (this.element.contains(event.relatedTarget)) {
      this.refs.queryEditor.element.focus()
    } else if (document.hasFocus()) {
      this.cancelSelection()
    }
  }

  reset () {
    this.refs.queryEditor.setText('')
  }

  destroy () {
    this.disposables.dispose()
    return etch.destroy(this)
  }

  registerAtomCommands () {
    return global.atom.commands.add(this.element, {
      'core:move-up': (event) => {
        this.selectPrevious()
        event.stopPropagation()
      },
      'core:move-down': (event) => {
        this.selectNext()
        event.stopPropagation()
      },
      'core:move-to-top': (event) => {
        this.selectFirst()
        event.stopPropagation()
      },
      'core:move-to-bottom': (event) => {
        this.selectLast()
        event.stopPropagation()
      },
      'core:confirm': (event) => {
        this.confirmSelection()
        event.stopPropagation()
      },
      'core:cancel': (event) => {
        this.cancelSelection()
        event.stopPropagation()
      }
    })
  }

  update (props = {}) {
    let shouldComputeItems = false

    if (props.hasOwnProperty('items')) {
      this.props.items = props.items
      shouldComputeItems = true
    }

    if (props.hasOwnProperty('maxResults')) {
      this.props.maxResults = props.maxResults
      shouldComputeItems = true
    }

    if (props.hasOwnProperty('filter')) {
      this.props.filter = props.filter
      shouldComputeItems = true
    }

    if (props.hasOwnProperty('filterQuery')) {
      this.props.filterQuery = props.filterQuery
      shouldComputeItems = true
    }

    if (props.hasOwnProperty('query')) {
      // Items will be recomputed as part of the change event handler, so we
      // don't need to recompute them again at the end of this function.
      this.refs.queryEditor.setText(props.query)
      shouldComputeItems = false
    }

    if (props.hasOwnProperty('order')) {
      this.props.order = props.order
    }

    if (props.hasOwnProperty('emptyMessage')) {
      this.props.emptyMessage = props.emptyMessage
    }

    if (props.hasOwnProperty('errorMessage')) {
      this.props.errorMessage = props.errorMessage
    }

    if (props.hasOwnProperty('infoMessage')) {
      this.props.infoMessage = props.infoMessage
    }

    if (props.hasOwnProperty('loadingMessage')) {
      this.props.loadingMessage = props.loadingMessage
    }

    if (props.hasOwnProperty('loadingBadge')) {
      this.props.loadingBadge = props.loadingBadge
    }

    if (props.hasOwnProperty('itemsClassList')) {
      this.props.itemsClassList = props.itemsClassList
    }

    if (shouldComputeItems) {
      this.computeItems()
    }

    return etch.update(this)
  }

  render () {
    return $.div(
      {},
      $(TextEditor, {ref: 'queryEditor', mini: true}),
      this.renderLoadingMessage(),
      this.renderInfoMessage(),
      this.renderErrorMessage(),
      this.renderItems()
    )
  }

  renderItems () {
    if (this.items.length > 0) {
      const className = ['list-group'].concat(this.props.itemsClassList || []).join(' ')
      return $.ol(
        {className, ref: 'items'},
        ...this.items.map((item, index) => {
          const selected = this.getSelectedItem() === item

          return $(ListItemView, {
            element: this.props.elementForItem(item, {selected, index}),
            selected,
            onclick: () => this.didClickItem(index)
          })
        })
      )
    } else if (!this.props.loadingMessage && this.props.emptyMessage) {
      return $.span({ref: 'emptyMessage'}, this.props.emptyMessage)
    } else {
      return ""
    }
  }

  renderErrorMessage () {
    if (this.props.errorMessage) {
      return $.span({ref: 'errorMessage'}, this.props.errorMessage)
    } else {
      return ''
    }
  }

  renderInfoMessage () {
    if (this.props.infoMessage) {
      return $.span({ref: 'infoMessage'}, this.props.infoMessage)
    } else {
      return ''
    }
  }

  renderLoadingMessage () {
    if (this.props.loadingMessage) {
      return $.div(
        {className: 'loading'},
        $.span({ref: 'loadingMessage', className: 'loading-message'}, this.props.loadingMessage),
        this.props.loadingBadge ? $.span({ref: 'loadingBadge', className: 'badge'}, this.props.loadingBadge) : ''
      )
    } else {
      return ''
    }
  }

  getQuery () {
    if (this.refs && this.refs.queryEditor) {
      return this.refs.queryEditor.getText()
    } else {
      return ''
    }
  }

  getFilterQuery () {
    return this.props.filterQuery ? this.props.filterQuery(this.getQuery()) : this.getQuery()
  }

  didChangeQuery () {
    if (this.props.didChangeQuery) {
      this.props.didChangeQuery(this.getFilterQuery())
    }

    this.computeItems()
  }

  didClickItem (itemIndex) {
    this.selectIndex(itemIndex)
    this.confirmSelection()
  }

  computeItems (updateComponent) {
    const filterFn = this.props.filter || this.fuzzyFilter.bind(this)
    this.items = filterFn(this.props.items.slice(), this.getFilterQuery())
    if (this.props.order) {
      this.items.sort(this.props.order)
    }
    if (this.props.maxResults) {
      this.items = this.items.slice(0, this.props.maxResults)
    }

    this.selectIndex(0, updateComponent)
  }

  fuzzyFilter (items, query) {
    if (query.length === 0) {
      return items
    } else {
      const scoredItems = []
      for (const item of items) {
        const string = this.props.filterKeyForItem ? this.props.filterKeyForItem(item) : item
        let score = fuzzaldrin.score(string, query)
        if (score > 0) {
          scoredItems.push({item, score})
        }
      }
      scoredItems.sort((a, b) => b.score - a.score)
      return scoredItems.map((i) => i.item)
    }
  }

  getSelectedItem () {
    return this.items[this.selectionIndex]
  }

  selectPrevious () {
    return this.selectIndex(this.selectionIndex - 1)
  }

  selectNext () {
    return this.selectIndex(this.selectionIndex + 1)
  }

  selectFirst () {
    return this.selectIndex(0)
  }

  selectLast () {
    return this.selectIndex(this.items.length - 1)
  }

  selectIndex (index, updateComponent = true) {
    if (index >= this.items.length) {
      index = 0
    } else if (index < 0) {
      index = this.items.length - 1
    }

    this.selectionIndex = index
    if (this.props.didChangeSelection) {
      this.props.didChangeSelection(this.getSelectedItem())
    }

    if (updateComponent) {
      return etch.update(this)
    } else {
      return Promise.resolve()
    }
  }

  selectItem (item) {
    const index = this.items.indexOf(item)
    if (index === -1) {
      throw new Error('Cannot select the specified item because it does not exist.')
    } else {
      return this.selectIndex(index)
    }
  }

  confirmSelection () {
    const selectedItem = this.getSelectedItem()
    if (selectedItem != null) {
      if (this.props.didConfirmSelection) {
        this.props.didConfirmSelection(selectedItem)
      }
    } else {
      if (this.props.didConfirmEmptySelection) {
        this.props.didConfirmEmptySelection()
      }
    }
  }

  cancelSelection () {
    if (this.props.didCancelSelection) {
      this.props.didCancelSelection()
    }
  }
}

class ListItemView {
  constructor (props) {
    this.mouseDown = this.mouseDown.bind(this)
    this.mouseUp = this.mouseUp.bind(this)
    this.didClick = this.didClick.bind(this)
    this.selected = props.selected
    this.onclick = props.onclick
    this.element = props.element
    this.element.addEventListener('mousedown', this.mouseDown)
    this.element.addEventListener('mouseup', this.mouseUp)
    this.element.addEventListener('click', this.didClick)
    if (this.selected) {
      this.element.classList.add('selected')
    }
    this.domEventsDisposable = new Disposable(() => {
      this.element.removeEventListener('mousedown', this.mouseDown)
      this.element.removeEventListener('mouseup', this.mouseUp)
      this.element.removeEventListener('click', this.didClick)
    })
    etch.getScheduler().updateDocument(this.scrollIntoViewIfNeeded.bind(this))
  }

  mouseDown (event) {
    event.preventDefault()
  }

  mouseUp (event) {
    event.preventDefault()
  }

  didClick (event) {
    event.preventDefault()
    this.onclick()
  }

  destroy () {
    this.element.remove()
    this.domEventsDisposable.dispose()
  }

  update (props) {
    this.element.removeEventListener('mousedown', this.mouseDown)
    this.element.removeEventListener('mouseup', this.mouseUp)
    this.element.removeEventListener('click', this.didClick)

    this.element.parentNode.replaceChild(props.element, this.element)
    this.element = props.element
    this.element.addEventListener('mousedown', this.mouseDown)
    this.element.addEventListener('mouseup', this.mouseUp)
    this.element.addEventListener('click', this.didClick)
    if (props.selected) {
      this.element.classList.add('selected')
    }

    this.selected = props.selected
    this.onclick = props.onclick
    etch.getScheduler().updateDocument(this.scrollIntoViewIfNeeded.bind(this))
  }

  scrollIntoViewIfNeeded () {
    if (this.selected) {
      this.element.scrollIntoViewIfNeeded()
    }
  }
}<|MERGE_RESOLUTION|>--- conflicted
+++ resolved
@@ -1,12 +1,7 @@
 const {Disposable, CompositeDisposable, TextEditor} = require('atom')
 const etch = require('etch')
 const $ = etch.dom
-<<<<<<< HEAD
 const fuzzaldrin = require('fuzzaldrin-plus')
-const path = require('path')
-=======
-const fuzzaldrin = require('fuzzaldrin')
->>>>>>> fea9c2d1
 
 module.exports = class SelectListView {
   constructor (props) {
